(** * Types: Type Systems *)


(** Our next major topic is _type systems_ -- static program
    analyses that classify expressions according to the "shapes" of
    their results.  We'll begin with a typed version of the simplest
    imaginable language, to introduce the basic ideas of types and
    typing rules and the fundamental theorems about type systems:
    _type preservation_ and _progress_.  In chapter [Stlc] we'll move
    on to the _simply typed lambda-calculus_, which lives at the core
    of every modern functional programming language (including
    Coq!). *)

Require Import Coq.Arith.Arith.
Require Import Maps.
Require Import Imp.
Require Import Smallstep.

Hint Constructors multi.

(* ################################################################# *)
(** * Typed Arithmetic Expressions *)

(** To motivate the discussion of type systems, let's begin as
    usual with a tiny toy language.  We want it to have the potential
    for programs to go wrong because of runtime type errors, so we
    need something a tiny bit more complex than the language of
    constants and addition that we used in chapter [Smallstep]: a
    single kind of data (e.g., numbers) is too simple, but just two
    kinds (numbers and booleans) gives us enough material to tell an
    interesting story.
    The language definition is completely routine. *)

(* ================================================================= *)
(** ** Syntax *)

(** Here is the syntax, informally:
    t ::= true
        | false
        | if t then t else t
        | 0
        | succ t
        | pred t
        | iszero t
    And here it is formally: *)

Inductive tm : Type :=
  | iBool : bool -> tm
  | ior : tm -> tm -> tm                  
  | iand : tm -> tm -> tm (*added for imp maybe change tand to impand*)
  | inot : tm-> tm
  | ieq : tm -> tm -> tm
  | ible : tm -> tm -> tm
  | iNum : nat -> tm
  | iplus : tm -> tm -> tm
  | iminus : tm -> tm -> tm
  | imult : tm -> tm -> tm
  | iId : id -> tm
  | iskip : tm
  | iass : tm -> tm ->tm
  | iif : tm -> tm -> tm -> tm
  | seq : tm -> tm -> tm                                                
  | iwhile : tm -> tm -> tm.                           
   
(* ================================================================= *)
(** ** Typing *)

(** The next critical observation is that, although this
    language has stuck terms, they are always nonsensical, mixing
    booleans and numbers in a way that we don't even _want_ to have a
    meaning.  We can easily exclude such ill-typed terms by defining a
    _typing relation_ that relates terms to the types (either numeric
    or boolean) of their final results.  *)

Inductive sec : Type :=
  | High : sec
  | Low : sec.
            
Inductive ty : Type :=
  | TBool : ty
  | TNat : ty.

Inductive ta : Type :=
  | Ety : ty -> sec -> ta
  | TCom : sec -> ta
  | TId : ty -> sec -> ta.

(*Inductive less_equal_to : sec -> sec -> Prop :=
| Let_HH : less_equal_to High High
| Let_LL : less_equal_to Low Low
| Let_LH : less_equal_to Low High.*)

Inductive less_equal_to : sec -> sec -> Prop :=
| Let_ss : forall (s:sec),
  less_equal_to s s
| Let_LH : less_equal_to Low High.

Lemma trans_less_equal_to : forall (a b c:sec),
     less_equal_to a b ->
     less_equal_to b c ->
     less_equal_to a c .
Proof.
intros.
destruct H. apply H0. inversion H0. apply Let_LH.
Qed.

(*Example test_hl: ~ (less_equal_to High Low).
Proof.
intros.
unfold not. *)


Definition meet (l h:sec) : sec :=
  match l, h with
  |Low, High => Low
  |High, Low => Low
  |High, High => High
  |Low, Low => Low
  end.

Definition join (l h:sec) : sec :=
  match l, h with
  |Low, High => High
  |High, Low => High
  |High, High => High
  |Low, Low => Low
  end.

Compute meet High High.
Example test_meet: (meet High High) = High.
Proof. simpl. reflexivity.  Qed.                 
                              
Check Ety TBool.

Inductive subtype: ta-> ta-> Prop :=
 | S_Ety : forall (s s': sec) (a : ty),
     less_equal_to s s' ->
     subtype (Ety a s) (Ety a s')
 | S_TId : forall (s s': sec) (a a': ty),
     less_equal_to s s' -> a=a' ->
     subtype (TId a s) (TId a' s')
 | S_Cmd : forall (s s': sec),
     less_equal_to s' s ->
     subtype (TCom s) (TCom s').
(* changed dir of s and s' cuz was clashing with has_type_s less_equal_to direction*)

Theorem sub_refl : forall (a:ta),
     subtype a a.
Proof.
- intros a.  induction a.
  + apply S_Ety. apply Let_ss.
  + apply S_Cmd. apply Let_ss.
  + apply S_TId. apply Let_ss.
    reflexivity.
Qed.

Theorem sub_trans : forall (a b c:ta),
     subtype a b ->
     subtype b c ->
     subtype a c.
Proof.
  -intros a b c.
Admitted.
 
  (*Example newt : subtype ( Ety TNat Low) ( Ety TNat High).
Proof.
apply S_Ety.
- constructor.
- reflexivity.
Qed.*)

(** In informal notation, the typing relation is often written
    [|- t \in T] and pronounced "[t] has type [T]."  The [|-] symbol
    is called a "turnstile."  Below, we're going to see richer typing
    relations where one or more additional "context" arguments are
    written to the left of the turnstile.  For the moment, the context
    is always empty. *)

Reserved Notation "'|-' t '\in' T" (at level 40).
(*subtyping low into high for further use, low and high as lattice, *)
Inductive has_type : tm -> ta -> Prop :=
   | T_Bool : forall (n: bool) (s: sec),
       |- iBool n \in Ety TBool s
   | T_And : forall (t1: tm) (t2:tm) (s: sec),
       |- t1 \in Ety TBool s ->
       |- t2 \in Ety TBool s ->
       |- iand t1 t2 \in Ety TBool s
   | T_Or : forall (t1 :tm) (t2: tm) (s: sec),
       |- t1 \in Ety TBool s ->
       |- t2 \in Ety TBool s ->
       |- ior t1 t2 \in Ety TBool s
   | T_Not : forall (t1: tm) (s: sec),
       |- t1 \in Ety TBool s ->
       |- inot t1 \in Ety TBool s
   | T_Eq : forall (t1: tm) (t2:tm) (s: sec),
       |- t1 \in Ety TNat s ->
       |- t2 \in Ety TNat s ->
       |- ieq t1 t2 \in Ety TBool s
   | T_Ble : forall (t1: tm) (t2:tm) (s: sec),
       |- t1 \in Ety TNat s ->
       |- t2 \in Ety TNat s ->
       |- ible t1 t2 \in Ety TBool s 
   | T_Num : forall (n:nat) (s: sec),
       |- iNum n \in Ety TNat s            
   | T_Plus : forall (t1: tm) (t2:tm) (s: sec),
       |- t1 \in Ety TNat s->
       |- t2 \in Ety TNat s->
       |- iplus t1 t2 \in Ety TNat s
   | T_Minus : forall (t1: tm) (t2:tm) (s: sec),
       |- t1 \in Ety TNat s->
       |- t2 \in Ety TNat s->
       |- iminus t1 t2 \in Ety TNat s
   | T_Mult : forall (t1: tm) (t2:tm) (s: sec),
       |- t1 \in Ety TNat s->
       |- t2 \in Ety TNat s->
       |- imult t1 t2 \in Ety TNat s
   | T_Id : forall (n: id) (t: ty) (s: sec),
       |- iId n \in TId t s                
   | T_Skip : forall (s:sec),
       |- iskip \in TCom s (* Verify about flow in skip*)
   | T_Ass : forall (t1: tm) (t2:tm) (t: ty) (s: sec),
       |- t1 \in (TId t) s->
       |- t2 \in Ety t s->
       |- iass t1 t2 \in TCom s 
   | T_seq : forall (t1: tm) (t2:tm) (s:sec),
       |- t1 \in TCom  s->
       |- t2 \in TCom s->          
       |- seq t1 t2 \in TCom s
   | T_If : forall (t1: tm) (t2:tm) (t3: tm) (s:sec),
       |- t1 \in Ety TBool s->
       |- t2 \in TCom s->          
       |- t3 \in TCom s->
       |- iif t1 t2 t3 \in TCom s
   | T_While : forall (t1: tm) (t2:tm) (s: sec) ,
       |- t1 \in Ety TBool s ->
       |- t2 \in TCom s ->
       |- iwhile t1 t2 \in TCom s
   | T_Subtype_rule : forall (t:tm) (a a':ta),  
       |- t \in a -> subtype a a' ->
       |- t \in a'
where "'|-' t '\in' T" := (has_type t T).


Reserved Notation "'|--' t '\in' T" (at level 40).
Inductive has_type_s : tm -> ta -> Prop :=
   | S_Bool : forall (n: bool) (s : sec),
       |-- iBool n \in Ety TBool s
   | S_And : forall (t1: tm) (t2:tm) (s s': sec),
       |-- t1 \in Ety TBool s ->
       |-- t2 \in Ety TBool s -> less_equal_to s s' ->
       |-- iand t1 t2 \in Ety TBool s'  
   | S_Or : forall (t1 t2: tm) (s s': sec),
       |-- t1 \in Ety TBool s ->
       |-- t2 \in Ety TBool s -> less_equal_to s s' ->
       |-- ior t1 t2 \in Ety TBool s'
   | S_Not : forall (t1: tm) (s s': sec),
       |-- t1 \in Ety TBool s ->less_equal_to s s' ->
       |-- inot t1 \in Ety TBool s'
   | S_Eq : forall (t1 t2:tm) (s s': sec),
       |-- t1 \in Ety TNat s ->
       |-- t2 \in Ety TNat s ->less_equal_to s s' ->
       |-- ieq t1 t2 \in Ety TBool s'
   | S_Ble : forall (t1 t2:tm) (s s': sec),
       |-- t1 \in Ety TNat s ->
       |-- t2 \in Ety TNat s ->less_equal_to s s' ->
       |-- ible t1 t2 \in Ety TBool s'
   | S_Num : forall (n:nat) (s: sec),
       |-- iNum n \in Ety TNat s                                        
   | S_Plus : forall (t1 t2:tm) (s s': sec),
       |-- t1 \in Ety TNat s->
       |-- t2 \in Ety TNat s->less_equal_to s s' ->
       |-- iplus t1 t2 \in Ety TNat s'
   | S_Minus : forall (t1 t2:tm) (s s': sec),
       |-- t1 \in Ety TNat s->
       |-- t2 \in Ety TNat s->less_equal_to s s' ->
       |-- iminus t1 t2 \in Ety TNat s'
   | S_Mult : forall (t1 t2:tm) (s s': sec),
       |-- t1 \in Ety TNat s->
       |-- t2 \in Ety TNat s->less_equal_to s s' ->
       |-- imult t1 t2 \in Ety TNat s'
   | S_Id : forall (n: id) (t: ty) (s: sec),
       |-- iId n \in TId t s                
   | S_Skip : forall (s s':sec),
       less_equal_to s' s ->
       |-- iskip \in TCom s'                                      
   | S_Ass : forall (t1 t2: tm) (t: ty) (s s': sec),
       |-- t1 \in (TId t) s->
       |-- t2 \in Ety t s-> less_equal_to s' s -> (*shouldn't it be flipped here and for all coms? syntax directed rules in paper pg 11 do opposite*)
       |-- iass t1 t2 \in TCom s'
   | S_seq : forall (t1 t2:tm) (s s':sec),
       |-- t1 \in TCom  s->
       |-- t2 \in TCom s->  less_equal_to s' s ->        
       |-- seq t1 t2 \in TCom s'                                       
   | S_If : forall (t1 t2 t3: tm) (s s':sec),
       |-- t1 \in Ety TBool s->
       |-- t2 \in TCom s->          
       |-- t3 \in TCom s-> less_equal_to s' s ->
       |-- iif t1 t2 t3 \in TCom s'
   | S_While : forall (t1 t2: tm) (s s': sec) ,
       |-- t1 \in Ety TBool s ->
       |-- t2 \in TCom s -> less_equal_to s' s ->
       |-- iwhile t1 t2 \in TCom s'                                    
where "'|--' t '\in' T" := (has_type_s t T).

Lemma six_twoBool: forall (t1: tm) (s s': sec),
|-- t1 \in Ety TBool s ->  |- t1 \in Ety TBool s  -> less_equal_to s s' ->
|- t1 \in Ety TBool s'.
Proof.
  intros. apply S_Ety with (a := TBool) in H1. apply T_Subtype_rule with (t := t1) in H1.
  apply H1. apply H0.
 Qed.

Lemma six_twoNat: forall (t1: tm) (s s': sec),
|-- t1 \in Ety TNat s ->  |- t1 \in Ety TNat s  -> less_equal_to s s' ->
|- t1 \in Ety TNat s'.
Proof.
  intros. apply S_Ety with (a := TNat) in H1. apply T_Subtype_rule with (t := t1) in H1.
  apply H1. apply H0.
 Qed.

Theorem six_two_right: forall (p: ta) (r: tm),
  |-- r \in p -> |- r \in p .
Proof.
intros.
induction H.
- apply T_Bool.
- apply T_And.
  + apply six_twoBool with (s:= s). apply H. apply IHhas_type_s1. apply H1.
  + apply six_twoBool with (s:= s). apply H0. apply IHhas_type_s2. apply H1.
- apply T_Or.
  + apply six_twoBool with (s:= s). apply H. apply IHhas_type_s1. apply H1.
  + apply six_twoBool with (s:= s). apply H0. apply IHhas_type_s2. apply H1.
- apply T_Not.
  + apply six_twoBool with (s:= s). apply H. apply IHhas_type_s. apply H0.    
- apply T_Eq.
  + apply six_twoNat with (s:= s). apply H. apply IHhas_type_s1. apply H1.
  + apply six_twoNat with (s:= s). apply H0. apply IHhas_type_s2. apply H1.   
- apply T_Ble.
  + apply six_twoNat with (s:= s). apply H. apply IHhas_type_s1. apply H1.
  + apply six_twoNat with (s:= s). apply H0. apply IHhas_type_s2. apply H1.
- apply T_Num.
- apply T_Plus.
  + apply six_twoNat with (s:= s). apply H. apply IHhas_type_s1. apply H1.
  + apply six_twoNat with (s:= s). apply H0. apply IHhas_type_s2. apply H1.
- apply T_Minus.
  + apply six_twoNat with (s:= s). apply H. apply IHhas_type_s1. apply H1.
  + apply six_twoNat with (s:= s). apply H0. apply IHhas_type_s2. apply H1.
- apply T_Mult.
  + apply six_twoNat with (s:= s). apply H. apply IHhas_type_s1. apply H1.
  + apply six_twoNat with (s:= s). apply H0. apply IHhas_type_s2. apply H1.
- apply T_Id.
- apply T_Skip.
- apply S_Cmd in H1.
apply T_Subtype_rule with (t := iass t1 t2) in H1. apply H1. apply T_Ass with (t:=t). apply IHhas_type_s1. apply IHhas_type_s2.
- apply S_Cmd in H1. apply T_Subtype_rule with (t := seq t1 t2) in H1. apply H1. apply T_seq. apply IHhas_type_s1. apply IHhas_type_s2.
- apply S_Cmd in H2. apply T_Subtype_rule with (t := iif t1 t2 t3) in H2. apply H2. apply T_If. apply IHhas_type_s1. apply IHhas_type_s2. apply IHhas_type_s3.
- apply S_Cmd in H1. apply T_Subtype_rule with (t := iwhile t1 t2) in H1. apply H1. apply T_While. apply IHhas_type_s1. apply IHhas_type_s2.
Qed.
      
Lemma six_one : forall (p p': ta) (r: tm),  (*do we need 4.1 here ? *)
    |-- r \in p -> subtype p p' -> |-- r \in p' .
Proof.
(*  intros. induction H0. *)
  (*generalize dependent p'.*)
(*induction H0.
- apply six_two_right in H.
induction H.
- apply T_Subtype_rule with (t := iBool n) in H0. apply S_Bool with (n := n) in H. apply six_two_right in H.*)
- intros.
induction H.
+ intros. remember (Ety TBool s). induction 0; try constructor; try contradiction.
 (* - inversion Heqt. constructor.
  - inversion Heqt.
  - subst. constructor.
  - remember (a=Ety TBool s). apply IHsubtype1 in Heqt. inversion Heqt.  remember (Ety TBool s).
*)
 (*apply S_Bool. apply S_Bool.
 + apply S_Bool with (s':=s'0) (s:=s). apply trans_less_equal_to with (b := s'). apply H. apply H3.
 + apply S_Bool with (s:=s). apply H.
 +*)

Admitted.

Theorem six_two_left: forall (p: ta) (r: tm),
  |- r \in p -> |-- r \in p .
Proof.
intros.
induction H.
- apply S_Bool with (s := s).
- apply S_And with (s := s). apply IHhas_type1. apply IHhas_type2. apply Let_ss.
- apply S_Or with (s := s). apply IHhas_type1. apply IHhas_type2. apply Let_ss.
- apply S_Not with (s := s). apply IHhas_type. apply Let_ss.
- apply S_Eq with (s := s). apply IHhas_type1. apply IHhas_type2. apply Let_ss.
- apply S_Ble with (s := s). apply IHhas_type1. apply IHhas_type2. apply Let_ss.
- apply S_Num with (s:= s).  
- apply S_Plus with (s := s). apply IHhas_type1. apply IHhas_type2. apply Let_ss.
- apply S_Minus with (s := s). apply IHhas_type1. apply IHhas_type2. apply Let_ss.
- apply S_Mult with (s := s). apply IHhas_type1. apply IHhas_type2. apply Let_ss.
- apply S_Id with (s := s).
- apply S_Skip with (s := s). apply Let_ss.
- apply S_Ass with (s := s) (t := t). apply IHhas_type1. apply IHhas_type2. apply Let_ss.
- apply S_seq with (s := s). apply IHhas_type1. apply IHhas_type2. apply Let_ss.
- apply S_If with (s := s). apply IHhas_type1. apply IHhas_type2. apply IHhas_type3. apply Let_ss.
- apply S_While with (s := s). apply IHhas_type1. apply IHhas_type2. apply Let_ss.
- apply six_one with (r := t) in H0. apply H0. apply IHhas_type.
Qed.


(* Introduce lemma to reduce proof for six_two_right*)
(*Lemma six_two_1 : forall (p1 p2: tm) (s s': sec), 
    |-- p1 \in Ety TBool s  ->
    |-- p2 \in Ety TBool s  -> less_equal_to s s'->
    |- p1 \in Ety TBool s ->
    |- p2 \in Ety TBool s ->
    |- p1 \in Ety TBool s' -> |- p2 \in Ety TBool s'.
Proof.
  intros.
 - apply S_Ety with (a := TBool) (a' := TBool) in H1.
   + apply T_Subtype_rule with (t:= p2) in H1.
     apply H1.
     apply H3.
  + reflexivity.
Qed.
*)
(*Lemma six_one : forall (p p': ta) (r: tm),
  |- r \in p -> subtype p p' -> |- r \in p' .
Proof.
(*intros.
induction H.
- apply T_Subtype_rule with (a:= Ety TBool s).
  + apply T_Bool.
  +apply H0.
- apply T_Subtype_rule with (a:= Ety TBool s).
  + apply T_And. apply H. apply H1.    (*automate for every case..? maybe next method less mechanical*) *)
intros.
induction H0.
- apply T_Subtype_rule with (a:= Ety a s).
  + apply H.
  + apply S_Ety. apply H0. apply H1.
- apply T_Subtype_rule with (a:= TId a s).
  + apply H.
  + apply S_TId. apply H0. apply H1.
- apply H.
- apply IHsubtype2. apply IHsubtype1. apply H.
- apply T_Subtype_rule with (a:= TCom s').
  + apply H.
  + apply S_Cmd. apply H0.
Qed. *)


(*445
<<<<<<< HEAD
=======

>>>>>>> 0044c16a
Example type_ass_s :
  |- (iass (iId (Id 0)) (iNum 5)) \in TCom High.
Proof.
  apply R_Ass_s with (t := TNat) (s:= Low).
 *)

Example subtype_in:
  |- iNum 4 \in Ety TNat High.
Proof.
apply T_Subtype_rule with (a:= Ety TNat Low). 
- apply T_Num.
- apply S_Ety.
  + constructor.

  + reflexivity.
Qed.

Example subtype_if :
  |- iif (iBool true) (iskip) (iass (iId (Id 0)) (iNum 5)) \in TCom High.
Proof.
apply T_Subtype_rule with (a:= TCom Low).
- apply T_If.
 +constructor.
 +constructor.
 + apply T_Ass with (t:= TNat).
   * apply T_Id with (t:= TNat).
Admitted.

Example type_id_sec :
  |- iId (Id 0) \in TId TNat High.
Proof.
apply T_Subtype_rule with (a:= TId TNat Low).
- apply T_Id.
- apply S_TId.   
 + apply Let_LH.
 + reflexivity.
Qed.

Example type_ass_sec :
  |- (iass (iId (Id 0)) (iNum 5)) \in TCom High.
Proof.
apply T_Ass with (t:= TNat).
 + apply T_Id.
 + apply T_Num.
Qed.

Example type_if_sec :
  |- iif (iBool true) (iskip) (iass (iId (Id 0)) (iNum 5)) \in TCom High.
Proof.
apply T_If.
- apply T_Bool.
- apply T_Skip.
- apply T_Ass with (t:= TNat).
 + apply T_Id.
 + apply T_Num.
Qed.

Example type_bool_sec :
  |- iBool true \in Ety TBool High.
Proof.
apply T_Bool with (n:= true). (*verify*)
Qed.

Example type_and_sec :
  |- iand (iBool true) (iBool true) \in Ety TBool High.
Proof.      
  apply T_And.
  - apply T_Bool. 
  - apply T_Bool.
Qed.

(*
Example type_not_sec :
  |- inot (iBool true) \in Ety TBool High.
Proof.
apply T_Not with (s:= Low).
- apply T_Not. apply T_Bool.
- apply Let_LH.
(*
Example type_num_sec :
  |- iNum 4 \in Ety TNat High.
Proof.
apply T_LessthanEty with (s:= Low).
- apply T_Num. 
- apply Let_LH.
Example type_plus_sec :
  |- iplus (iNum 1) (iNum 2) \in Ety TNat High.
Proof.      
  apply T_Plus.
  - apply T_LessthanEty with (s:= Low). apply T_Num. apply Let_LH.
  - apply T_LessthanEty with (s:= Low). apply T_Num. apply Let_LH.
Qed.
Example type_skip :
  |- seq iskip iskip \in TCom High.
Proof.      
  apply T_seq.
  - apply T_LessthanCom with (s:=Low). apply T_Skip. apply Let_LH.
  - apply T_Skip.
Qed.
Example type_mult_sec :
  |- imult (iNum 2) (iNum 3) \in Ety TNat High.
Proof.      
  apply T_Mult.
  - apply T_LessthanEty with (s:= Low). apply T_Num. apply Let_LH.
  - apply T_Num.
Qed.
*)
(*Create a separate inductive type to define T_meet and T_join? *)
Check iif (iBool true) (iNum 5) (iNum 4).
(*will only compile till here cuz examples not modified yet
Example type_not_if :
  ~ ( |- iif (iNum 4) iskip iskip \in TCom).
Proof.      
unfold not. intros.
inversion H.
inversion H3.
Qed.
Example has_bool :
|- (iBool true) \in Ety TBool.
Proof.
- apply T_Bool.
Qed.
(**Example has_num_in_bool :
|- (iBool (iNum 5)) \in Ety TBool.
Proof.
- apply T_Bool.
Qed.**)
Example has_and :
|- (iand (iBool true) (iBool false)) \in Ety TBool.
Proof.
-apply T_And.
+apply T_Bool.
+apply T_Bool.
Qed.
(** -apply T_Bool. why is this not working ?? **)
Example has_num :
|- iNum 5 \in Ety TNat.
Proof.
-apply T_Num.
Qed.
Example has_not :
|- (inot (iBool true)) \in Ety TBool.
Proof.
-apply T_Not.
+apply T_Bool.
Qed.
Example has_equal :
|- (ieq (iNum 4) (iNum 5)) \in Ety TBool.
Proof.
-apply T_Eq.
+apply T_Num.
+apply T_Num.
Qed.
Example has_minus :
|- iminus (iNum 5) (iNum 4) \in Ety TNat.
Proof.
-apply T_Minus.
+apply T_Num.
+apply T_Num.
Qed.
Example has_id :
|- iId (Id 1) \in TId TNat.
Proof.
-apply T_Id.
Qed.
Check iNum 5.
Example has_while :
|- iwhile (iBool true) (iass (iId (Id 0)) (iNum 5)) \in TCom.
Proof.
  apply T_While.
  + apply T_Bool.
  + apply T_Ass with (s:= TNat).
    - apply T_Id.
    - apply T_Num.
Qed.
 
Example has_type_not :
|- (iif (iBool true) (iass (iId (Id 0)) (iNum 5)) (iass (iId (Id 0)) (iNum 4))) \in TCom.
Proof.
  apply T_If.
  + apply T_Bool.
  + apply T_Ass with (s:= TNat).
    - apply T_Id.
    - apply T_Num.   
  + apply T_Ass with (s:= TNat).
    - apply T_Id.
    - apply T_Num.
Qed.
Check iass (iId (Id 0)) (iNum 5).
Example has_ass :
|- (iass (iId (Id 0)) (iNum 5)) \in TCom.
Proof.
  apply T_Ass with (s:= TNat).
  apply T_Id.
  apply T_Num.
  Qed.
Check iass (iass (iId (Id 0)) (iNum 5)) (iass (iId (Id 0)) (iNum 6)).
Example test_not_iif :
~ (|- iif (iNum 4) iskip iskip \in TCom).
Proof.
unfold not. intros.
inversion H.
inversion H3.
Qed.
(*
Example has_not_ass :
~ (|- iass (iass (iId (Id 0)) (iNum 5)) (iass (iId (Id 0)) (iNum 6)) \in TCom).
Proof.
unfold not.
intros.
inversion H.
inversion H2.
Qed.
  apply T_Ass with (s:= TNat).
  apply T_Id.
  apply T_Num.
  Qed.*)
*)<|MERGE_RESOLUTION|>--- conflicted
+++ resolved
@@ -419,8 +419,7 @@
    + apply T_Subtype_rule with (t:= p2) in H1.
      apply H1.
      apply H3.
-  + reflexivity.
-Qed.
+  + reflexivity.Qed.
 *)
 (*Lemma six_one : forall (p p': ta) (r: tm),
   |- r \in p -> subtype p p' -> |- r \in p' .
@@ -449,10 +448,6 @@
 
 
 (*445
-<<<<<<< HEAD
-=======
-
->>>>>>> 0044c16a
 Example type_ass_s :
   |- (iass (iId (Id 0)) (iNum 5)) \in TCom High.
 Proof.
